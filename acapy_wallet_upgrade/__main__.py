--- conflicted
+++ resolved
@@ -93,16 +93,6 @@
             "no wallets will be deleted."
         ),
     )
-<<<<<<< HEAD
-=======
-    parser.add_argument("--uri", type=str, action="store", required=True)
-    parser.add_argument("--wallet-name", type=str, action="store")
-    parser.add_argument("--wallet-key", type=str, action="store")
-    parser.add_argument("--base-wallet-name", type=str, action="store")
-    parser.add_argument("--base-wallet-key", type=str, action="store")
-    parser.add_argument("--wallet-keys", type=str, action="store")
-    parser.add_argument("--allow-missing-wallet", action="store_true")
-    parser.add_argument("--delete-indy-wallets", action="store_true")
     parser.add_argument(
         "--skip-confirmation",
         action="store_true",
@@ -111,7 +101,6 @@
             "before deleting original Indy wallets database."
         ),
     )
->>>>>>> 14903b27
     args, _ = parser.parse_known_args(sys.argv[1:])
 
     if args.strategy == "dbpw":
